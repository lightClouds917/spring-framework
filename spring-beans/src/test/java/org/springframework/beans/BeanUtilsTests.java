/*
 * Copyright 2002-2019 the original author or authors.
 *
 * Licensed under the Apache License, Version 2.0 (the "License");
 * you may not use this file except in compliance with the License.
 * You may obtain a copy of the License at
 *
 *      https://www.apache.org/licenses/LICENSE-2.0
 *
 * Unless required by applicable law or agreed to in writing, software
 * distributed under the License is distributed on an "AS IS" BASIS,
 * WITHOUT WARRANTIES OR CONDITIONS OF ANY KIND, either express or implied.
 * See the License for the specific language governing permissions and
 * limitations under the License.
 */

package org.springframework.beans;

import java.beans.Introspector;
import java.beans.PropertyDescriptor;
import java.lang.reflect.Constructor;
import java.lang.reflect.Method;
<<<<<<< HEAD
=======
import java.net.URI;
import java.net.URL;
import java.time.DayOfWeek;
import java.util.ArrayList;
import java.util.Date;
>>>>>>> d036b5a2
import java.util.List;
import java.util.Locale;
import java.util.stream.Stream;

import org.junit.jupiter.api.Test;

import org.springframework.beans.factory.BeanFactory;
import org.springframework.beans.propertyeditors.CustomDateEditor;
import org.springframework.core.io.Resource;
import org.springframework.core.io.ResourceEditor;
import org.springframework.lang.Nullable;
import org.springframework.tests.sample.beans.DerivedTestBean;
import org.springframework.tests.sample.beans.ITestBean;
import org.springframework.tests.sample.beans.TestBean;

<<<<<<< HEAD
import static org.assertj.core.api.Assertions.assertThat;
import static org.assertj.core.api.Assertions.assertThatExceptionOfType;
import static org.assertj.core.api.Assertions.assertThatIllegalArgumentException;
=======
import static org.junit.Assert.assertEquals;
import static org.junit.Assert.assertFalse;
import static org.junit.Assert.assertNotNull;
import static org.junit.Assert.assertNull;
import static org.junit.Assert.assertTrue;
import static org.junit.Assert.fail;
>>>>>>> d036b5a2

/**
 * Unit tests for {@link BeanUtils}.
 *
 * @author Juergen Hoeller
 * @author Rob Harrop
 * @author Chris Beams
<<<<<<< HEAD
 * @author Sebastien Deleuze
=======
 * @author Sam Brannen
>>>>>>> d036b5a2
 * @since 19.05.2003
 */
public class BeanUtilsTests {

	@Test
	public void testInstantiateClassGivenInterface() {
		assertThatExceptionOfType(FatalBeanException.class).isThrownBy(() ->
				BeanUtils.instantiateClass(List.class));
	}

	@Test
	public void testInstantiateClassGivenClassWithoutDefaultConstructor() {
		assertThatExceptionOfType(FatalBeanException.class).isThrownBy(() ->
				BeanUtils.instantiateClass(CustomDateEditor.class));
	}

	@Test  // gh-22531
	public void testInstantiateClassWithOptionalNullableType() throws NoSuchMethodException {
		Constructor<BeanWithNullableTypes> ctor = BeanWithNullableTypes.class.getDeclaredConstructor(
				Integer.class, Boolean.class, String.class);
		BeanWithNullableTypes bean = BeanUtils.instantiateClass(ctor, null, null, "foo");
		assertThat(bean.getCounter()).isNull();
		assertThat(bean.isFlag()).isNull();
		assertThat(bean.getValue()).isEqualTo("foo");
	}

	@Test  // gh-22531
	public void testInstantiateClassWithOptionalPrimitiveType() throws NoSuchMethodException {
		Constructor<BeanWithPrimitiveTypes> ctor = BeanWithPrimitiveTypes.class.getDeclaredConstructor(int.class, boolean.class, String.class);
		BeanWithPrimitiveTypes bean = BeanUtils.instantiateClass(ctor, null, null, "foo");
		assertThat(bean.getCounter()).isEqualTo(0);
		assertThat(bean.isFlag()).isEqualTo(false);
		assertThat(bean.getValue()).isEqualTo("foo");
	}

	@Test // gh-22531
	public void testInstantiateClassWithMoreArgsThanParameters() throws NoSuchMethodException {
		Constructor<BeanWithPrimitiveTypes> ctor = BeanWithPrimitiveTypes.class.getDeclaredConstructor(int.class, boolean.class, String.class);
		assertThatExceptionOfType(BeanInstantiationException.class).isThrownBy(() ->
				BeanUtils.instantiateClass(ctor, null, null, "foo", null));
	}

	@Test
	public void testGetPropertyDescriptors() throws Exception {
		PropertyDescriptor[] actual = Introspector.getBeanInfo(TestBean.class).getPropertyDescriptors();
		PropertyDescriptor[] descriptors = BeanUtils.getPropertyDescriptors(TestBean.class);
		assertThat(descriptors).as("Descriptors should not be null").isNotNull();
		assertThat(descriptors.length).as("Invalid number of descriptors returned").isEqualTo(actual.length);
	}

	@Test
	public void testBeanPropertyIsArray() {
		PropertyDescriptor[] descriptors = BeanUtils.getPropertyDescriptors(ContainerBean.class);
		for (PropertyDescriptor descriptor : descriptors) {
			if ("containedBeans".equals(descriptor.getName())) {
				assertThat(descriptor.getPropertyType().isArray()).as("Property should be an array").isTrue();
				assertThat(ContainedBean.class).isEqualTo(descriptor.getPropertyType().getComponentType());
			}
		}
	}

	@Test
	public void testFindEditorByConvention() {
		assertThat(BeanUtils.findEditorByConvention(Resource.class).getClass()).isEqualTo(ResourceEditor.class);
	}

	@Test
	public void testCopyProperties() throws Exception {
		TestBean tb = new TestBean();
		tb.setName("rod");
		tb.setAge(32);
		tb.setTouchy("touchy");
		TestBean tb2 = new TestBean();
		assertThat(tb2.getName() == null).as("Name empty").isTrue();
		assertThat(tb2.getAge() == 0).as("Age empty").isTrue();
		assertThat(tb2.getTouchy() == null).as("Touchy empty").isTrue();
		BeanUtils.copyProperties(tb, tb2);
		assertThat(tb2.getName().equals(tb.getName())).as("Name copied").isTrue();
		assertThat(tb2.getAge() == tb.getAge()).as("Age copied").isTrue();
		assertThat(tb2.getTouchy().equals(tb.getTouchy())).as("Touchy copied").isTrue();
	}

	@Test
	public void testCopyPropertiesWithDifferentTypes1() throws Exception {
		DerivedTestBean tb = new DerivedTestBean();
		tb.setName("rod");
		tb.setAge(32);
		tb.setTouchy("touchy");
		TestBean tb2 = new TestBean();
		assertThat(tb2.getName() == null).as("Name empty").isTrue();
		assertThat(tb2.getAge() == 0).as("Age empty").isTrue();
		assertThat(tb2.getTouchy() == null).as("Touchy empty").isTrue();
		BeanUtils.copyProperties(tb, tb2);
		assertThat(tb2.getName().equals(tb.getName())).as("Name copied").isTrue();
		assertThat(tb2.getAge() == tb.getAge()).as("Age copied").isTrue();
		assertThat(tb2.getTouchy().equals(tb.getTouchy())).as("Touchy copied").isTrue();
	}

	@Test
	public void testCopyPropertiesWithDifferentTypes2() throws Exception {
		TestBean tb = new TestBean();
		tb.setName("rod");
		tb.setAge(32);
		tb.setTouchy("touchy");
		DerivedTestBean tb2 = new DerivedTestBean();
		assertThat(tb2.getName() == null).as("Name empty").isTrue();
		assertThat(tb2.getAge() == 0).as("Age empty").isTrue();
		assertThat(tb2.getTouchy() == null).as("Touchy empty").isTrue();
		BeanUtils.copyProperties(tb, tb2);
		assertThat(tb2.getName().equals(tb.getName())).as("Name copied").isTrue();
		assertThat(tb2.getAge() == tb.getAge()).as("Age copied").isTrue();
		assertThat(tb2.getTouchy().equals(tb.getTouchy())).as("Touchy copied").isTrue();
	}

	@Test
	public void testCopyPropertiesWithEditable() throws Exception {
		TestBean tb = new TestBean();
		assertThat(tb.getName() == null).as("Name empty").isTrue();
		tb.setAge(32);
		tb.setTouchy("bla");
		TestBean tb2 = new TestBean();
		tb2.setName("rod");
		assertThat(tb2.getAge() == 0).as("Age empty").isTrue();
		assertThat(tb2.getTouchy() == null).as("Touchy empty").isTrue();

		// "touchy" should not be copied: it's not defined in ITestBean
		BeanUtils.copyProperties(tb, tb2, ITestBean.class);
		assertThat(tb2.getName() == null).as("Name copied").isTrue();
		assertThat(tb2.getAge() == 32).as("Age copied").isTrue();
		assertThat(tb2.getTouchy() == null).as("Touchy still empty").isTrue();
	}

	@Test
	public void testCopyPropertiesWithIgnore() throws Exception {
		TestBean tb = new TestBean();
		assertThat(tb.getName() == null).as("Name empty").isTrue();
		tb.setAge(32);
		tb.setTouchy("bla");
		TestBean tb2 = new TestBean();
		tb2.setName("rod");
		assertThat(tb2.getAge() == 0).as("Age empty").isTrue();
		assertThat(tb2.getTouchy() == null).as("Touchy empty").isTrue();

		// "spouse", "touchy", "age" should not be copied
		BeanUtils.copyProperties(tb, tb2, "spouse", "touchy", "age");
		assertThat(tb2.getName() == null).as("Name copied").isTrue();
		assertThat(tb2.getAge() == 0).as("Age still empty").isTrue();
		assertThat(tb2.getTouchy() == null).as("Touchy still empty").isTrue();
	}

	@Test
	public void testCopyPropertiesWithIgnoredNonExistingProperty() {
		NameAndSpecialProperty source = new NameAndSpecialProperty();
		source.setName("name");
		TestBean target = new TestBean();
		BeanUtils.copyProperties(source, target, "specialProperty");
		assertThat("name").isEqualTo(target.getName());
	}

	@Test
	public void testCopyPropertiesWithInvalidProperty() {
		InvalidProperty source = new InvalidProperty();
		source.setName("name");
		source.setFlag1(true);
		source.setFlag2(true);
		InvalidProperty target = new InvalidProperty();
		BeanUtils.copyProperties(source, target);
		assertThat(target.getName()).isEqualTo("name");
		assertThat((boolean) target.getFlag1()).isTrue();
		assertThat(target.getFlag2()).isTrue();
	}

	@Test
	public void testResolveSimpleSignature() throws Exception {
		Method desiredMethod = MethodSignatureBean.class.getMethod("doSomething");
		assertSignatureEquals(desiredMethod, "doSomething");
		assertSignatureEquals(desiredMethod, "doSomething()");
	}

	@Test
	public void testResolveInvalidSignatureEndParen() {
		assertThatIllegalArgumentException().isThrownBy(() ->
				BeanUtils.resolveSignature("doSomething(", MethodSignatureBean.class));
	}

	@Test
	public void testResolveInvalidSignatureStartParen() {
		assertThatIllegalArgumentException().isThrownBy(() ->
				BeanUtils.resolveSignature("doSomething)", MethodSignatureBean.class));
	}

	@Test
	public void testResolveWithAndWithoutArgList() throws Exception {
		Method desiredMethod = MethodSignatureBean.class.getMethod("doSomethingElse", String.class, int.class);
		assertSignatureEquals(desiredMethod, "doSomethingElse");
		assertThat(BeanUtils.resolveSignature("doSomethingElse()", MethodSignatureBean.class)).isNull();
	}

	@Test
	public void testResolveTypedSignature() throws Exception {
		Method desiredMethod = MethodSignatureBean.class.getMethod("doSomethingElse", String.class, int.class);
		assertSignatureEquals(desiredMethod, "doSomethingElse(java.lang.String, int)");
	}

	@Test
	public void testResolveOverloadedSignature() throws Exception {
		// test resolve with no args
		Method desiredMethod = MethodSignatureBean.class.getMethod("overloaded");
		assertSignatureEquals(desiredMethod, "overloaded()");

		// resolve with single arg
		desiredMethod = MethodSignatureBean.class.getMethod("overloaded", String.class);
		assertSignatureEquals(desiredMethod, "overloaded(java.lang.String)");

		// resolve with two args
		desiredMethod = MethodSignatureBean.class.getMethod("overloaded", String.class, BeanFactory.class);
		assertSignatureEquals(desiredMethod, "overloaded(java.lang.String, org.springframework.beans.factory.BeanFactory)");
	}

	@Test
	public void testResolveSignatureWithArray() throws Exception {
		Method desiredMethod = MethodSignatureBean.class.getMethod("doSomethingWithAnArray", String[].class);
		assertSignatureEquals(desiredMethod, "doSomethingWithAnArray(java.lang.String[])");

		desiredMethod = MethodSignatureBean.class.getMethod("doSomethingWithAMultiDimensionalArray", String[][].class);
		assertSignatureEquals(desiredMethod, "doSomethingWithAMultiDimensionalArray(java.lang.String[][])");
	}

	@Test
	public void testSPR6063() {
		PropertyDescriptor[] descrs = BeanUtils.getPropertyDescriptors(Bean.class);

		PropertyDescriptor keyDescr = BeanUtils.getPropertyDescriptor(Bean.class, "value");
		assertThat(keyDescr.getPropertyType()).isEqualTo(String.class);
		for (PropertyDescriptor propertyDescriptor : descrs) {
			if (propertyDescriptor.getName().equals(keyDescr.getName())) {
				assertThat(propertyDescriptor.getPropertyType()).as(propertyDescriptor.getName() + " has unexpected type").isEqualTo(keyDescr.getPropertyType());
			}
		}
	}

	@Test
	public void isSimpleValueType() {
		Stream.of(

				boolean.class, char.class, byte.class, short.class, int.class,
				long.class, float.class, double.class,

				Boolean.class, Character.class, Byte.class, Short.class, Integer.class,
				Long.class, Float.class, Double.class,

				DayOfWeek.class, String.class, Date.class, URI.class, URL.class, Locale.class, Class.class

		).forEach(this::assertIsSimpleValueType);

		Stream.of(int[].class, Object.class, List.class, void.class, Void.class)
			.forEach(this::assertIsNotSimpleValueType);
	}

	@Test
	public void isSimpleProperty() {
		Stream.of(

				boolean.class, char.class, byte.class, short.class, int.class,
				long.class, float.class, double.class,

				Boolean.class, Character.class, Byte.class, Short.class, Integer.class,
				Long.class, Float.class, Double.class,

				DayOfWeek.class, String.class, Date.class, URI.class, URL.class, Locale.class, Class.class,

				boolean[].class, Boolean[].class, Date[].class

		).forEach(this::assertIsSimpleProperty);

		Stream.of(Object.class, List.class, void.class, Void.class)
			.forEach(this::assertIsNotSimpleProperty);
	}

	private void assertIsSimpleValueType(Class<?> type) {
		assertTrue("Type [" + type.getName() + "] should be a simple value type", BeanUtils.isSimpleValueType(type));
	}

	private void assertIsNotSimpleValueType(Class<?> type) {
		assertFalse("Type [" + type.getName() + "] should not be a simple value type", BeanUtils.isSimpleValueType(type));
	}

	private void assertIsSimpleProperty(Class<?> type) {
		assertTrue("Type [" + type.getName() + "] should be a simple property", BeanUtils.isSimpleProperty(type));
	}

	private void assertIsNotSimpleProperty(Class<?> type) {
		assertFalse("Type [" + type.getName() + "] should not be a simple property", BeanUtils.isSimpleProperty(type));
	}

	private void assertSignatureEquals(Method desiredMethod, String signature) {
		assertThat(BeanUtils.resolveSignature(signature, MethodSignatureBean.class)).isEqualTo(desiredMethod);
	}


	@SuppressWarnings("unused")
	private static class NameAndSpecialProperty {

		private String name;

		private int specialProperty;

		public void setName(String name) {
			this.name = name;
		}

		public String getName() {
			return this.name;
		}

		public void setSpecialProperty(int specialProperty) {
			this.specialProperty = specialProperty;
		}

		public int getSpecialProperty() {
			return specialProperty;
		}
	}


	@SuppressWarnings("unused")
	private static class InvalidProperty {

		private String name;

		private String value;

		private boolean flag1;

		private boolean flag2;

		public void setName(String name) {
			this.name = name;
		}

		public String getName() {
			return this.name;
		}

		public void setValue(int value) {
			this.value = Integer.toString(value);
		}

		public String getValue() {
			return this.value;
		}

		public void setFlag1(boolean flag1) {
			this.flag1 = flag1;
		}

		public Boolean getFlag1() {
			return this.flag1;
		}

		public void setFlag2(Boolean flag2) {
			this.flag2 = flag2;
		}

		public boolean getFlag2() {
			return this.flag2;
		}
	}


	@SuppressWarnings("unused")
	private static class ContainerBean {

		private ContainedBean[] containedBeans;

		public ContainedBean[] getContainedBeans() {
			return containedBeans;
		}

		public void setContainedBeans(ContainedBean[] containedBeans) {
			this.containedBeans = containedBeans;
		}
	}


	@SuppressWarnings("unused")
	private static class ContainedBean {

		private String name;

		public String getName() {
			return name;
		}

		public void setName(String name) {
			this.name = name;
		}
	}


	@SuppressWarnings("unused")
	private static class MethodSignatureBean {

		public void doSomething() {
		}

		public void doSomethingElse(String s, int x) {
		}

		public void overloaded() {
		}

		public void overloaded(String s) {
		}

		public void overloaded(String s, BeanFactory beanFactory) {
		}

		public void doSomethingWithAnArray(String[] strings) {
		}

		public void doSomethingWithAMultiDimensionalArray(String[][] strings) {
		}
	}


	private interface MapEntry<K, V> {

		K getKey();

		void setKey(V value);

		V getValue();

		void setValue(V value);
	}


	private static class Bean implements MapEntry<String, String> {

		private String key;

		private String value;

		@Override
		public String getKey() {
			return key;
		}

		@Override
		public void setKey(String aKey) {
			key = aKey;
		}

		@Override
		public String getValue() {
			return value;
		}

		@Override
		public void setValue(String aValue) {
			value = aValue;
		}
	}

<<<<<<< HEAD
	private static class BeanWithNullableTypes {
=======
	@SuppressWarnings("unused")
	private static class BeanWithSingleNonDefaultConstructor {
>>>>>>> d036b5a2

		private Integer counter;

		private Boolean flag;

		private String value;

		@SuppressWarnings("unused")
		public BeanWithNullableTypes(@Nullable Integer counter, @Nullable Boolean flag, String value) {
			this.counter = counter;
			this.flag = flag;
			this.value = value;
		}

		@Nullable
		public Integer getCounter() {
			return counter;
		}

		@Nullable
		public Boolean isFlag() {
			return flag;
		}

		public String getValue() {
			return value;
		}
	}

	private static class BeanWithPrimitiveTypes {

		private int counter;

		private boolean flag;

		private String value;

		@SuppressWarnings("unused")
		public BeanWithPrimitiveTypes(int counter, boolean flag, String value) {
			this.counter = counter;
			this.flag = flag;
			this.value = value;
		}

		public int getCounter() {
			return counter;
		}

		public boolean isFlag() {
			return flag;
		}

		public String getValue() {
			return value;
		}
	}

}<|MERGE_RESOLUTION|>--- conflicted
+++ resolved
@@ -20,14 +20,10 @@
 import java.beans.PropertyDescriptor;
 import java.lang.reflect.Constructor;
 import java.lang.reflect.Method;
-<<<<<<< HEAD
-=======
 import java.net.URI;
 import java.net.URL;
 import java.time.DayOfWeek;
-import java.util.ArrayList;
 import java.util.Date;
->>>>>>> d036b5a2
 import java.util.List;
 import java.util.Locale;
 import java.util.stream.Stream;
@@ -43,18 +39,9 @@
 import org.springframework.tests.sample.beans.ITestBean;
 import org.springframework.tests.sample.beans.TestBean;
 
-<<<<<<< HEAD
 import static org.assertj.core.api.Assertions.assertThat;
 import static org.assertj.core.api.Assertions.assertThatExceptionOfType;
 import static org.assertj.core.api.Assertions.assertThatIllegalArgumentException;
-=======
-import static org.junit.Assert.assertEquals;
-import static org.junit.Assert.assertFalse;
-import static org.junit.Assert.assertNotNull;
-import static org.junit.Assert.assertNull;
-import static org.junit.Assert.assertTrue;
-import static org.junit.Assert.fail;
->>>>>>> d036b5a2
 
 /**
  * Unit tests for {@link BeanUtils}.
@@ -62,11 +49,8 @@
  * @author Juergen Hoeller
  * @author Rob Harrop
  * @author Chris Beams
-<<<<<<< HEAD
  * @author Sebastien Deleuze
-=======
  * @author Sam Brannen
->>>>>>> d036b5a2
  * @since 19.05.2003
  */
 public class BeanUtilsTests {
@@ -347,19 +331,19 @@
 	}
 
 	private void assertIsSimpleValueType(Class<?> type) {
-		assertTrue("Type [" + type.getName() + "] should be a simple value type", BeanUtils.isSimpleValueType(type));
+		assertThat(BeanUtils.isSimpleValueType(type)).as("Type [" + type.getName() + "] should be a simple value type").isTrue();
 	}
 
 	private void assertIsNotSimpleValueType(Class<?> type) {
-		assertFalse("Type [" + type.getName() + "] should not be a simple value type", BeanUtils.isSimpleValueType(type));
+		assertThat(BeanUtils.isSimpleValueType(type)).as("Type [" + type.getName() + "] should not be a simple value type").isFalse();
 	}
 
 	private void assertIsSimpleProperty(Class<?> type) {
-		assertTrue("Type [" + type.getName() + "] should be a simple property", BeanUtils.isSimpleProperty(type));
+		assertThat(BeanUtils.isSimpleProperty(type)).as("Type [" + type.getName() + "] should be a simple property").isTrue();
 	}
 
 	private void assertIsNotSimpleProperty(Class<?> type) {
-		assertFalse("Type [" + type.getName() + "] should not be a simple property", BeanUtils.isSimpleProperty(type));
+		assertThat(BeanUtils.isSimpleProperty(type)).as("Type [" + type.getName() + "] should not be a simple property").isFalse();
 	}
 
 	private void assertSignatureEquals(Method desiredMethod, String signature) {
@@ -532,12 +516,7 @@
 		}
 	}
 
-<<<<<<< HEAD
 	private static class BeanWithNullableTypes {
-=======
-	@SuppressWarnings("unused")
-	private static class BeanWithSingleNonDefaultConstructor {
->>>>>>> d036b5a2
 
 		private Integer counter;
 
